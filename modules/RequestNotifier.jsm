/* ***** BEGIN LICENSE BLOCK *****
 * Version: MPL 1.1
 *
 * The contents of this file are subject to the Mozilla Public License Version
 * 1.1 (the "License"); you may not use this file except in compliance with
 * the License. You may obtain a copy of the License at
 * http://www.mozilla.org/MPL/
 *
 * Software distributed under the License is distributed on an "AS IS" basis,
 * WITHOUT WARRANTY OF ANY KIND, either express or implied. See the License
 * for the specific language governing rights and limitations under the
 * License.
 *
 * The Original Code is Adblock Plus.
 *
 * The Initial Developer of the Original Code is
 * Wladimir Palant.
 * Portions created by the Initial Developer are Copyright (C) 2006-2011
 * the Initial Developer. All Rights Reserved.
 *
 * Contributor(s):
 *
 * ***** END LICENSE BLOCK ***** */

/**
 * @fileOverview Stores Adblock Plus data to be attached to a window.
 */

var EXPORTED_SYMBOLS = ["RequestNotifier"];

const Cc = Components.classes;
const Ci = Components.interfaces;
const Cr = Components.results;
const Cu = Components.utils;

let baseURL = Cc["@adblockplus.org/abp/private;1"].getService(Ci.nsIURI);

Cu.import(baseURL.spec + "Utils.jsm");
Cu.import(baseURL.spec + "FilterClasses.jsm");
Utils.runAsync(Cu.import, Cu, baseURL.spec + "ContentPolicy.jsm");  // delay to avoid circular imports

// Our properties should have randomized names
const dataSeed = Math.random();
const nodeDataProp = "abpNodeData" + dataSeed;
const wndStatProp = "abpWindowStats" + dataSeed;

/**
 * List of notifiers in use - these notifiers need to receive notifications on
 * new requests.
 * @type RequestNotifier[]
 */
let activeNotifiers = [];

<<<<<<< HEAD
function attachData(node, prop, data)
{
  node.setUserData(prop, data, null);
=======
let attachData;
let retrieveData;
if (Utils.versionComparator.compare(Utils.platformVersion, "1.9.2.13") >= 0)
{
  // Gecko 1.9.2.13 and higher - the sane branch
  attachData = function(node, prop, data)
  {
    node.setUserData(prop, data, null);
  };
  retrieveData = function(node, prop)
  {
    if (typeof XPCNativeWrapper != "undefined" && node.wrappedJSObject)
    {
      // Rewrap node into a shallow XPCNativeWrapper. Otherwise we will get
      // our object wrapped causing weird permission exceptions in Gecko 1.9.1
      // and failed equality comparisons in Gecko 1.9.2.
      node = new XPCNativeWrapper(node, "getUserData()");
    }
    return node.getUserData(prop);
  }
>>>>>>> 465d8672
}
function retrieveData(node, prop)
{
<<<<<<< HEAD
  if (typeof XPCNativeWrapper != "undefined" && node.wrappedJSObject)
  {
    // Rewrap node into a shallow XPCNativeWrapper. Otherwise we will get
    // our object wrapped causing weird permission exceptions in Gecko 1.9.1
    // and failed equality comparisons in Gecko 1.9.2.
    node = new XPCNativeWrapper(node, "getUserData()");
=======
  // Gecko 1.9.1 - the insane branch. See bug 23689 to know why this is still
  // needed.
  var tempData = null;
  attachData = function(node, prop, data)
  {
    node.addEventListener(prop, function()
    {
      tempData = data;
    }, false);
    node = null;
  }
  retrieveData = function(node, prop)
  {
    let doc = (node.nodeType == node.DOCUMENT_NODE ? node : node.ownerDocument);
    if (!doc)
      return null;

    let event = doc.createEvent("Events");
    event.initEvent(prop, false, false);
    node.dispatchEvent(event);

    let result = tempData;
    tempData = null;
    return result;
>>>>>>> 465d8672
  }
  return node.getUserData(prop);
}

/**
 * Creates a notifier object for a particular window. After creation the window
 * will first be scanned for previously saved requests. Once that scan is
 * complete only new requests for this window will be reported.
 * @param {Window} wnd  window to attach the notifier to
 * @param {Function} listener  listener to be called whenever a new request is found
 * @param {Object} [listenerObj]  "this" pointer to be used when calling the listener
 */
function RequestNotifier(wnd, listener, listenerObj)
{
  this.window = wnd;
  this.listener = listener;
  this.listenerObj = listenerObj || null;
  activeNotifiers.push(this);
  if (wnd)
    this.startScan(wnd);
  else
    this.scanComplete = true;
}
RequestNotifier.prototype =
{
  /**
   * The window this notifier is associated with.
   * @type Window
   */
  window: null,

  /**
   * The listener to be called when a new request is found.
   * @type Function
   */
  listener: null,

  /**
   * "this" pointer to be used when calling the listener.
   * @type Object
   */
  listenerObj: null,

  /**
   * Will be set to true once the initial window scan is complete.
   * @type Boolean
   */
  scanComplete: false,

  /**
   * Shuts down the notifier once it is no longer used. The listener
   * will no longer be called after that.
   */
  shutdown: function()
  {
    delete this.window;
    delete this.listener;
    delete this.listenerObj;

    for (let i = activeNotifiers.length - 1; i >= 0; i--)
      if (activeNotifiers[i] == this)
        activeNotifiers.splice(i, 1);
  },

  /**
   * Notifies listener about a new request.
   */
  notifyListener: function(/**Window*/ wnd, /**Node*/ node, /**RequestEntry*/ entry)
  {
    this.listener.call(this.listenerObj, wnd, node, entry, this.scanComplete);
  },

  /**
   * Number of currently posted scan events (will be 0 when the scan finishes
   * running).
   */
  eventsPosted: 0,

  /**
   * Starts the initial scan of the window (will recurse into frames).
   * @param {Window} wnd  the window to be scanned
   */
  startScan: function(wnd)
  {
    let currentThread = Utils.threadManager.currentThread;

    let doc = wnd.document;
    let walker = doc.createTreeWalker(doc, Ci.nsIDOMNodeFilter.SHOW_ELEMENT, null, false);

    let runnable =
    {
      notifier: null,

      run: function()
      {
        if (!this.notifier.listener)
          return;

        let node = walker.currentNode;
        let data = retrieveData(node, nodeDataProp);
        if (data)
          for (let i = data.length - 1; i >= 0; i--)
            this.notifier.notifyListener(wnd, node, data[i]);

        if (walker.nextNode())
          currentThread.dispatch(runnable, Ci.nsIEventTarget.DISPATCH_NORMAL);
        else
        {
          // Done with the current window, start the scan for its frames
          for (let i = 0; i < wnd.frames.length; i++)
            this.notifier.startScan(wnd.frames[i]);

          this.notifier.eventsPosted--;
          if (!this.notifier.eventsPosted)
          {
            this.notifier.scanComplete = true;
            this.notifier.notifyListener(wnd, null, null);
          }

          this.notifier = null;
        }
      }
    };
    runnable.notifier = this;

    // Process each node in a separate event on current thread to allow other
    // events to process
    this.eventsPosted++;
    currentThread.dispatch(runnable, Ci.nsIEventTarget.DISPATCH_NORMAL);
  }
};

RequestNotifier.getDataSeed = function() dataSeed;

/**
 * Attaches request data to a DOM node.
 * @param {Node} node   node to attach data to
 * @param {Window} topWnd   top-level window the node belongs to
 * @param {Integer} contentType   request type, one of the Policy.type.* constants
 * @param {String} docDomain  domain of the document that initiated the request
 * @param {Boolean} thirdParty  will be true if a third-party server has been requested
 * @param {String} location   the address that has been requested
 * @param {Filter} filter   filter applied to the request or null if none
 */
RequestNotifier.addNodeData = function(/**Node*/ node, /**Window*/ topWnd, /**Integer*/ contentType, /**String*/ docDomain, /**Boolean*/ thirdParty, /**String*/ location, /**Filter*/ filter)
{
  return new RequestEntry(node, topWnd, contentType, docDomain, thirdParty, location, filter);
}

/**
 * Retrieves the statistics for a window.
 * @result {Object} Object with the properties items, blocked, whitelisted, hidden, filters containing statistics for the window (might be null)
 */
RequestNotifier.getWindowStatistics = function(/**Window*/ wnd)
{
  return retrieveData(wnd.document, wndStatProp);
}

/**
 * Retrieves the request entry associated with a DOM node.
 * @param {Node} node
 * @param {Boolean} noParent  if missing or false, the search will extend to the parent nodes until one is found that has data associated with it
 * @param {Integer} [type] request type to be looking for
 * @param {String} [location] request location to be looking for
 * @result {[Node, RequestEntry]}
 * @static
 */
RequestNotifier.getDataForNode = function(node, noParent, type, location)
{
  while (node)
  {
    let data = retrieveData(node, nodeDataProp);
    if (data)
    {
      // Look for matching entry starting at the end of the list (most recent first)
      for (let i = data.length - 1; i >= 0; i--)
      {
        let entry = data[i];
        if ((typeof type == "undefined" || entry.type == type) &&
            (typeof location == "undefined" || entry.location == location))
        {
          return [node, entry];
        }
      }
    }

    // If we don't have any match on this node then maybe its parent will do
    if ((typeof noParent != "boolean" || !noParent) &&
        node.parentNode instanceof Ci.nsIDOMElement)
    {
      node = node.parentNode;
    }
    else
    {
      node = null;
    }
  }

  return null;
};

function RequestEntry(node, topWnd, contentType, docDomain, thirdParty, location, filter)
{
  this.type = contentType;
  this.docDomain = docDomain;
  this.thirdParty = thirdParty;
  this.location = location;
  this.filter = filter;

  this.attachToNode(node);

  // Update window statistics
  let windowStats = retrieveData(topWnd.document, wndStatProp);
  if (!windowStats)
  {
    windowStats = {
      items: 0,
      hidden: 0,
      blocked: 0,
      whitelisted: 0,
      filters: {}
    };

    attachData(topWnd.document, wndStatProp, windowStats);
  }

  if (filter && filter instanceof ElemHideFilter)
    windowStats.hidden++;
  else
    windowStats.items++;
  if (filter)
  {
    if (filter instanceof BlockingFilter)
      windowStats.blocked++;
    else if (filter instanceof WhitelistFilter)
      windowStats.whitelisted++;

    if (filter.text in windowStats.filters)
      windowStats.filters[filter.text]++;
    else
      windowStats.filters[filter.text] = 1;
  }

  // Notify listeners
  for each (let notifier in activeNotifiers)
    if (!notifier.window || notifier.window == topWnd)
      notifier.notifyListener(topWnd, node, this);
}
RequestEntry.prototype =
{
  /**
   * Content type of the request (one of the nsIContentPolicy constants)
   * @type Integer
   */
  type: null,
  /**
   * Domain name of the requesting document
   * @type String
   */
  docDomain: null,
  /**
   * True if the request goes to a different domain than the domain of the containing document
   * @type Boolean
   */
  thirdParty: false,
  /**
   * Address being requested
   * @type String
   */
  location: null,
  /**
   * Filter that was applied to this request (if any)
   * @type Filter
   */
  filter: null,
  /**
   * String representation of the content type, e.g. "subdocument"
   * @type String
   */
  get typeDescr() Policy.typeDescr[this.type],
  /**
   * User-visible localized representation of the content type, e.g. "frame"
   * @type String
   */
  get localizedDescr() Policy.localizedDescr[this.type],

  /**
   * Attaches this request object to a DOM node.
   */
  attachToNode: function(/**Node*/ node)
  {
    let existingData = retrieveData(node, nodeDataProp);
    if (existingData)
    {
      // Add the new entry to the existing data
      existingData.push(this);
    }
    else
    {
      // Associate the node with a new array
      attachData(node, nodeDataProp, [this]);
    }
  }
};<|MERGE_RESOLUTION|>--- conflicted
+++ resolved
@@ -51,11 +51,6 @@
  */
 let activeNotifiers = [];
 
-<<<<<<< HEAD
-function attachData(node, prop, data)
-{
-  node.setUserData(prop, data, null);
-=======
 let attachData;
 let retrieveData;
 if (Utils.versionComparator.compare(Utils.platformVersion, "1.9.2.13") >= 0)
@@ -76,18 +71,9 @@
     }
     return node.getUserData(prop);
   }
->>>>>>> 465d8672
-}
-function retrieveData(node, prop)
-{
-<<<<<<< HEAD
-  if (typeof XPCNativeWrapper != "undefined" && node.wrappedJSObject)
-  {
-    // Rewrap node into a shallow XPCNativeWrapper. Otherwise we will get
-    // our object wrapped causing weird permission exceptions in Gecko 1.9.1
-    // and failed equality comparisons in Gecko 1.9.2.
-    node = new XPCNativeWrapper(node, "getUserData()");
-=======
+}
+else
+{
   // Gecko 1.9.1 - the insane branch. See bug 23689 to know why this is still
   // needed.
   var tempData = null;
@@ -112,9 +98,7 @@
     let result = tempData;
     tempData = null;
     return result;
->>>>>>> 465d8672
-  }
-  return node.getUserData(prop);
+  }
 }
 
 /**
