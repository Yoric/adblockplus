--- conflicted
+++ resolved
@@ -675,25 +675,10 @@
 
 /**
  * Handles dragstart event on the filter list
-<<<<<<< HEAD
  */
 function onListDragStart(/**Event*/ e)
 {
   treeView.startDrag(treeView.boxObject.getRowAt(e.clientX, e.clientY), e);
-}
-
-/**
- * Handles dragend event on the filter list
- */
-function onListDragEnd(/**Event*/ e)
-{
-  treeView.finishDrag();
-=======
- */
-function onListDragStart(/**Event*/ e)
-{
-  treeView.startDrag(treeView.boxObject.getRowAt(e.clientX, e.clientY), e);
->>>>>>> 465d8672
 }
 
 /**
