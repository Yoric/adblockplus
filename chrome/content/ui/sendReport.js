--- conflicted
+++ resolved
@@ -828,12 +828,8 @@
     E("issuesOverride").hidden = !E("issuesWhitelistBox").hidden ||
                                  !E("issuesDisabledBox").hidden ||
                                  !E("issuesNoFiltersBox").hidden ||
-<<<<<<< HEAD
-                                 !E("issuesNoSubscriptionsBox").hidden;
-=======
                                  !E("issuesNoSubscriptionsBox").hidden ||
                                  !E("issuesSubscriptionCountBox").hidden;
->>>>>>> 465d8672
 
     if (E("issuesWhitelistBox").hidden && E("issuesDisabledBox").hidden &&
         E("issuesNoFiltersBox").hidden && E("issuesNoSubscriptionsBox").hidden &&
